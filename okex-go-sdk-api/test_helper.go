package okex

/*
 OKEX api config info
 @author Lingting Fu
 @date 2018-12-27
 @version 1.0.0
*/

/*
 Get a http client
*/

func GetDefaultConfig() *Config {
	var config Config
	config.Endpoint = "http://192.168.80.113:9300/"
	config.WSEndpoint = "ws://192.168.80.113:10442/"
<<<<<<< HEAD
	config.ApiKey = "bb57a1b3-6257-47ff-b06c-faafc4d28fad"
	config.SecretKey = ""
	config.Passphrase = ""
=======

	// flt. 201812. For swap test env.
	//config.ApiKey = "bb57a1b3-6257-47ff-b06c-faafc4d28fad"
	//config.SecretKey = "5CE31E70CD129F34B9E17C38534DDF90"

	// flt. 20190225. For swap test env only
	config.Endpoint = "http://192.168.80.113:9300/"
	config.ApiKey = "dffdc0f1-b1e0-462c-bb9c-68eb2d511c2e"
	config.SecretKey = "4DCAC40E3D01BA8AC76AA01583269669"

	// flt. 20190225.
	// For future test env only. coinmainweb.new.docker.okex.com --> 192.168.80.97
	config.Endpoint = "http://coinmainweb.new.docker.okex.com/"
	config.ApiKey = "db2a8f85-afa2-48ca-b9f7-5e213baf917f"
	config.SecretKey = "5197AFD043D7B86FDADF912A47FDED22"

	config.Passphrase = "123456"
>>>>>>> 2318203c
	config.TimeoutSecond = 45
	config.IsPrint = true
	config.I18n = ENGLISH

	return &config
}

func NewTestClient() *Client {
	// Set OKEX API's config
	client := NewClient(*GetDefaultConfig())
	return client
}<|MERGE_RESOLUTION|>--- conflicted
+++ resolved
@@ -1,11 +1,4 @@
 package okex
-
-/*
- OKEX api config info
- @author Lingting Fu
- @date 2018-12-27
- @version 1.0.0
-*/
 
 /*
  Get a http client
@@ -15,29 +8,9 @@
 	var config Config
 	config.Endpoint = "http://192.168.80.113:9300/"
 	config.WSEndpoint = "ws://192.168.80.113:10442/"
-<<<<<<< HEAD
 	config.ApiKey = "bb57a1b3-6257-47ff-b06c-faafc4d28fad"
 	config.SecretKey = ""
 	config.Passphrase = ""
-=======
-
-	// flt. 201812. For swap test env.
-	//config.ApiKey = "bb57a1b3-6257-47ff-b06c-faafc4d28fad"
-	//config.SecretKey = "5CE31E70CD129F34B9E17C38534DDF90"
-
-	// flt. 20190225. For swap test env only
-	config.Endpoint = "http://192.168.80.113:9300/"
-	config.ApiKey = "dffdc0f1-b1e0-462c-bb9c-68eb2d511c2e"
-	config.SecretKey = "4DCAC40E3D01BA8AC76AA01583269669"
-
-	// flt. 20190225.
-	// For future test env only. coinmainweb.new.docker.okex.com --> 192.168.80.97
-	config.Endpoint = "http://coinmainweb.new.docker.okex.com/"
-	config.ApiKey = "db2a8f85-afa2-48ca-b9f7-5e213baf917f"
-	config.SecretKey = "5197AFD043D7B86FDADF912A47FDED22"
-
-	config.Passphrase = "123456"
->>>>>>> 2318203c
 	config.TimeoutSecond = 45
 	config.IsPrint = true
 	config.I18n = ENGLISH
